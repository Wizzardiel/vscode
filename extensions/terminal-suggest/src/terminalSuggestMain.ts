--- conflicted
+++ resolved
@@ -125,15 +125,10 @@
 				return;
 			}
 
-<<<<<<< HEAD
 			const commandsInPath = await getCommandsInPath(terminal.shellIntegration?.env?.value);
-			const builtinCommands = getBuiltinCommands(shellPath);
-			if (!commandsInPath || !builtinCommands) {
-=======
-			const commandsInPath = await getCommandsInPath(terminal.shellIntegration?.env);
 			const builtinCommands = await getBuiltinCommands(shellPath, commandsInPath?.labels) ?? [];
 			if (!commandsInPath?.completionResources) {
->>>>>>> 207c557d
+
 				return;
 			}
 			const commands = [...commandsInPath.completionResources, ...builtinCommands];
