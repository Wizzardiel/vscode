--- conflicted
+++ resolved
@@ -71,11 +71,7 @@
 		// Create the dom node
 		this._domNode = createFastDomNode(document.createElement('div'));
 		this._domNode.setClassName(`cursor ${MOUSE_CURSOR_TEXT_CSS_CLASS_NAME}`);
-<<<<<<< HEAD
-		this._domNode.setHeight(options.get(EditorOption.lineHeight));
-=======
 		this._domNode.setHeight(this._context.viewLayout.getLineHeightForLineNumber(1));
->>>>>>> beb927ea
 		this._domNode.setTop(0);
 		this._domNode.setLeft(0);
 		applyFontInfo(this._domNode, fontInfo);
@@ -225,21 +221,13 @@
 		}
 
 		let top = ctx.getVerticalOffsetForLineNumber(position.lineNumber) - ctx.bigNumbersDelta;
-<<<<<<< HEAD
-		let lineHeight = this._context.viewLayout.getLineHeightForLineNumber(position.lineNumber);
-=======
 		const lineHeight = this._context.viewLayout.getLineHeightForLineNumber(position.lineNumber);
 		let height = lineHeight;
->>>>>>> beb927ea
 
 		// Underline might interfere with clicking
 		if (this._cursorStyle === TextEditorCursorStyle.Underline || this._cursorStyle === TextEditorCursorStyle.UnderlineThin) {
 			top += lineHeight - 2;
-<<<<<<< HEAD
-			lineHeight = 2;
-=======
 			height = 2;
->>>>>>> beb927ea
 		}
 
 		return new ViewCursorRenderData(top, range.left, 0, width, lineHeight, textContent, textContentClassName);
