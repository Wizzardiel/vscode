/*---------------------------------------------------------------------------------------------
 *  Copyright (c) Microsoft Corporation. All rights reserved.
 *  Licensed under the MIT License. See License.txt in the project root for license information.
 *--------------------------------------------------------------------------------------------*/

import { h } from '../../../../base/browser/dom.js';
import { Codicon } from '../../../../base/common/codicons.js';
import { groupBy } from '../../../../base/common/collections.js';
import { Event } from '../../../../base/common/event.js';
import { Disposable, DisposableStore } from '../../../../base/common/lifecycle.js';
import { autorun, derived } from '../../../../base/common/observable.js';
import { ThemeIcon } from '../../../../base/common/themables.js';
import { ILocalizedString, localize, localize2 } from '../../../../nls.js';
import { IActionViewItemService } from '../../../../platform/actions/browser/actionViewItemService.js';
import { MenuEntryActionViewItem } from '../../../../platform/actions/browser/menuEntryActionViewItem.js';
import { Action2, MenuId, MenuItemAction } from '../../../../platform/actions/common/actions.js';
import { ICommandService } from '../../../../platform/commands/common/commands.js';
import { ContextKeyExpr } from '../../../../platform/contextkey/common/contextkey.js';
import { IInstantiationService, ServicesAccessor } from '../../../../platform/instantiation/common/instantiation.js';
import { IQuickInputService, IQuickPickItem } from '../../../../platform/quickinput/common/quickInput.js';
import { spinningLoading } from '../../../../platform/theme/common/iconRegistry.js';
import { IWorkbenchContribution } from '../../../common/contributions.js';
import { ChatContextKeys } from '../../chat/common/chatContextKeys.js';
import { ChatMode } from '../../chat/common/constants.js';
import { McpContextKeys } from '../common/mcpContextKeys.js';
import { IMcpRegistry } from '../common/mcpRegistryTypes.js';
import { IMcpServer, IMcpService, McpConnectionState, McpServerToolsState } from '../common/mcpTypes.js';

// acroynms do not get localized
const category: ILocalizedString = {
	original: 'MCP',
	value: 'MCP',
};

export class ListMcpServerCommand extends Action2 {
	public static readonly id = 'workbench.mcp.listServer';
	constructor() {
		super({
			id: ListMcpServerCommand.id,
			title: localize2('mcp.list', 'List Servers'),
			icon: Codicon.server,
			category,
			f1: true,
		});
	}

	override async run(accessor: ServicesAccessor) {
		const mcpService = accessor.get(IMcpService);
		const commandService = accessor.get(ICommandService);
		const quickInput = accessor.get(IQuickInputService);

		type ItemType = { id: string } & IQuickPickItem;

		const store = new DisposableStore();
		const pick = quickInput.createQuickPick<ItemType>({ useSeparators: true });
		pick.title = localize('mcp.selectServer', 'Select an MCP Server');

		store.add(pick);
		store.add(autorun(reader => {
			const servers = groupBy(mcpService.servers.read(reader).slice().sort((a, b) => (a.collection.presentation?.order || 0) - (b.collection.presentation?.order || 0)), s => s.collection.id);
			pick.items = Object.values(servers).flatMap(servers => {
				return [
					{ type: 'separator', label: servers[0].collection.label, id: servers[0].collection.id },
					...servers.map(server => ({
						id: server.definition.id,
						label: server.definition.label,
						description: McpConnectionState.toString(server.connectionState.read(reader)),
					})),
				];
			});
		}));


		const picked = await new Promise<ItemType | undefined>(resolve => {
			store.add(pick.onDidAccept(() => {
				resolve(pick.activeItems[0]);
			}));
			store.add(pick.onDidHide(() => {
				resolve(undefined);
			}));
			pick.show();
		});

		store.dispose();

		if (picked) {
			commandService.executeCommand(McpServerOptionsCommand.id, picked.id);
		}
	}
}


export class McpServerOptionsCommand extends Action2 {

	static readonly id = 'workbench.mcp.serverOptions';

	constructor() {
		super({
			id: McpServerOptionsCommand.id,
			title: localize2('mcp.options', 'Server Options'),
			category,
			icon: Codicon.server,
			f1: true,
			menu: {
				when: ContextKeyExpr.and(
					McpContextKeys.hasUnknownTools,
					ChatContextKeys.chatMode.isEqualTo(ChatMode.Agent)
				),
				id: MenuId.ChatInputAttachmentToolbar,
				group: 'navigation',
				order: 0
			},
		});
	}

	override async run(accessor: ServicesAccessor, id: string): Promise<void> {
		const mcpService = accessor.get(IMcpService);
		const quickInputService = accessor.get(IQuickInputService);
		const server = mcpService.servers.get().find(s => s.definition.id === id);
		if (!server) {
			return;
		}

		interface ActionItem extends IQuickPickItem {
			action: 'start' | 'stop' | 'restart' | 'showOutput';
		}

		const items: ActionItem[] = [];
		const serverState = server.connectionState.get();

		// Only show start when server is stopped or in error state
		if (McpConnectionState.canBeStarted(serverState.state)) {
			items.push({
				label: localize2('mcp.start', 'Start Server').value,
				action: 'start'
			});
		} else {
			items.push({
				label: localize2('mcp.stop', 'Stop Server').value,
				action: 'stop'
			});
			items.push({
				label: localize2('mcp.restart', 'Restart Server').value,
				action: 'restart'
			});
		}

		items.push({
			label: localize2('mcp.showOutput', 'Show Output').value,
			action: 'showOutput'
		});

		const pick = await quickInputService.pick(items, {
			title: server.definition.label,
			placeHolder: localize('mcp.selectAction', 'Select Server Action')
		});

		if (!pick) {
			return;
		}

		switch (pick.action) {
			case 'start':
				await server.start(true);
				server.showOutput();
				break;
			case 'stop':
				await server.stop();
				break;
			case 'restart':
				await server.stop();
				await server.start(true);
				break;
			case 'showOutput':
				server.showOutput();
				break;
		}
	}
}


<<<<<<< HEAD
export class AttachMCPToolsAction extends Action2 {

	static readonly id = 'workbench.action.chat.mcp.attachMcpTools';

	constructor() {
		super({
			id: AttachMCPToolsAction.id,
			title: localize2('workbench.action.chat.editing.attachContext.shortLabel', "Select Tools..."),
			icon: Codicon.tools,
			f1: false,
			category: CHAT_CATEGORY,
			precondition: ContextKeyExpr.and(
				ContextKeyExpr.or(McpContextKeys.toolsCount.greater(0), McpContextKeys.hasUnknownTools),
				ChatContextKeys.chatMode.isEqualTo(ChatMode.Agent)
			),
			menu: {
				when: ContextKeyExpr.and(
					ContextKeyExpr.or(McpContextKeys.toolsCount.greater(0), McpContextKeys.hasUnknownTools),
					ChatContextKeys.chatMode.isEqualTo(ChatMode.Agent)
				),
				id: MenuId.ChatInputAttachmentToolbar,
				group: 'navigation',
				order: 1
			},
			keybinding: {
				when: ContextKeyExpr.and(ChatContextKeys.inChatInput, ChatContextKeys.chatMode.isEqualTo(ChatMode.Agent)),
				primary: KeyMod.CtrlCmd | KeyMod.Shift | KeyCode.Slash,
				weight: KeybindingWeight.EditorContrib
			}
		});
	}

	override async run(accessor: ServicesAccessor, ...args: any[]): Promise<void> {

		const quickPickService = accessor.get(IQuickInputService);
		const mcpService = accessor.get(IMcpService);

		type ToolPick = IQuickPickItem & { picked: boolean; tool: IMcpTool; parent: ServerPick };
		type ServerPick = IQuickPickItem & { picked: boolean; server: IMcpServer; toolPicks: ToolPick[] };
		type McpPick = ToolPick | ServerPick;

		function isServerPick(obj: any): obj is ServerPick {
			return Boolean((obj as ServerPick).server);
		}
		function isToolPick(obj: any): obj is ToolPick {
			return Boolean((obj as ToolPick).tool);
		}

		const store = new DisposableStore();
		const picker = store.add(quickPickService.createQuickPick<McpPick>({ useSeparators: true }));

		const picks: (McpPick | IQuickPickSeparator)[] = [];

		for (const server of mcpService.servers.get()) {

			const tools = server.tools.get();

			if (tools.length === 0) {
				continue;
			}
			picks.push({
				type: 'separator',
				label: localize('desc', "MCP Server - {0}", McpConnectionState.toString(server.connectionState.get()))
			});

			const item: ServerPick = {
				server,
				type: 'item',
				label: `${server.definition.label}`,
				description: server.collection.label,
				picked: tools.some(tool => tool.enabled.get()),
				toolPicks: []
			};

			picks.push(item);

			for (const tool of tools) {
				const toolItem: ToolPick = {
					tool,
					parent: item,
					type: 'item',
					label: `$(tools) ${tool.definition.name}`,
					description: tool.definition.description,
					picked: tool.enabled.get(),
					iconClasses: ['mcp-tool']
				};
				item.toolPicks.push(toolItem);
				picks.push(toolItem);
			}
		}

		picker.placeholder = localize('placeholder', "Select tools that are available to chat");
		picker.canSelectMany = true;

		let lastSelectedItems = new Set<McpPick>();
		let ignoreEvent = false;

		const _update = () => {
			ignoreEvent = true;
			try {
				const items = picks.filter((p): p is McpPick => p.type === 'item' && Boolean(p.picked));
				lastSelectedItems = new Set(items);
				picker.items = picks;
				picker.selectedItems = items;
			} finally {
				ignoreEvent = false;
			}
		};

		_update();
		picker.show();

		store.add(picker.onDidChangeSelection(selectedPicks => {
			if (ignoreEvent) {
				return;
			}

			const { added, removed } = diffSets(lastSelectedItems, new Set(selectedPicks));

			for (const item of added) {
				item.picked = true;

				if (isServerPick(item)) {
					// add server -> add back tools
					for (const toolPick of item.toolPicks) {
						toolPick.picked = true;
					}
				} else if (isToolPick(item)) {
					// add server when tool is picked
					item.parent.picked = true;
				}
			}

			for (const item of removed) {
				item.picked = false;

				if (isServerPick(item)) {
					// removed server -> remove tools
					for (const toolPick of item.toolPicks) {
						toolPick.picked = false;
					}
				} else if (isToolPick(item) && item.parent.toolPicks.every(child => !child.picked)) {
					// remove LAST tool -> remove server
					item.parent.picked = false;
				}
			}

			transaction(tx => {
				for (const item of picks) {
					if (isToolPick(item)) {
						item.tool.updateEnablement(item.picked, tx);
					}
				}
			});

			_update();
		}));


		await Promise.race([Event.toPromise(Event.any(picker.onDidAccept, picker.onDidHide))]);

		store.dispose();

	}
}

export class AttachMCPToolsActionRendering extends Disposable implements IWorkbenchContribution {
=======
export class MCPServerActionRendering extends Disposable implements IWorkbenchContribution {
>>>>>>> 6da38d10
	public static readonly ID = 'workbench.contrib.mcp.discovery';

	constructor(
		@IActionViewItemService actionViewItemService: IActionViewItemService,
		@IMcpService mcpService: IMcpService,
		@IInstantiationService instaService: IInstantiationService,
		@ICommandService commandService: ICommandService,
	) {
		super();

		const enum DisplayedState {
			None,
			NewTools,
			Error,
			Refreshing,
		}

<<<<<<< HEAD
		const toolsCount = derived(r => {
			let count = 0;
			let enabled = 0;
			const servers = mcpService.servers.read(r);
			for (const server of servers) {
				for (const tool of server.tools.read(r)) {
					count += 1;
					enabled += tool.enabled.read(r) ? 1 : 0;
				}
			}
			return { count, enabled };
		});

		const displayedState = derived((reader): { state: DisplayedState; servers: IMcpServer[]; extensions?: boolean } => {
=======
		const displayedState = derived(reader => {
>>>>>>> 6da38d10
			const servers = mcpService.servers.read(reader);
			const serversPerState: IMcpServer[][] = [];
			for (const server of servers) {
				let thisState = DisplayedState.None;
				switch (server.toolsState.read(reader)) {
					case McpServerToolsState.Unknown:
						if (server.trusted.read(reader) === false) {
							thisState = DisplayedState.None;
						} else {
							thisState = server.connectionState.read(reader).state === McpConnectionState.Kind.Error ? DisplayedState.Error : DisplayedState.NewTools;
						}
						break;
					case McpServerToolsState.RefreshingFromUnknown:
						thisState = DisplayedState.Refreshing;
						break;
					case McpServerToolsState.Cached:
						thisState = server.connectionState.read(reader).state === McpConnectionState.Kind.Error ? DisplayedState.Error : DisplayedState.None;
						break;
				}

				serversPerState[thisState] ??= [];
				serversPerState[thisState].push(server);
			}

			const extensionNeedRefresh = mcpService.hasExtensionsWithUnknownServers.read(reader);
			const maxState = extensionNeedRefresh ? DisplayedState.NewTools : (serversPerState.length - 1) as DisplayedState;
			return { state: maxState, servers: serversPerState[maxState] || [], extensions: extensionNeedRefresh };
		});

		this._store.add(actionViewItemService.register(MenuId.ChatInputAttachmentToolbar, McpServerOptionsCommand.id, (action, options) => {
			if (!(action instanceof MenuItemAction)) {
				return undefined;
			}

			return instaService.createInstance(class extends MenuEntryActionViewItem {

				override render(container: HTMLElement): void {

					super.render(container);
					container.classList.add('chat-mcp');

					const action = h('button.chat-mcp-action', [h('span@icon')]);

					this._register(autorun(r => {
						const { state, servers } = displayedState.read(r);
						const { root, icon } = action;
						this.updateTooltip();
						container.classList.toggle('chat-mcp-has-action', state !== DisplayedState.None);

						if (!root.parentElement) {
							container.appendChild(root);
						}

						root.ariaLabel = this.getLabelForState({ state, servers });
						root.className = 'chat-mcp-action';
						icon.className = '';
						if (state === DisplayedState.NewTools) {
							root.classList.add('chat-mcp-action-new');
							icon.classList.add(...ThemeIcon.asClassNameArray(Codicon.refresh));
						} else if (state === DisplayedState.Error) {
							root.classList.add('chat-mcp-action-error');
							icon.classList.add(...ThemeIcon.asClassNameArray(Codicon.warning));
						} else if (state === DisplayedState.Refreshing) {
							root.classList.add('chat-mcp-action-refreshing');
							icon.classList.add(...ThemeIcon.asClassNameArray(spinningLoading));
						} else {
							root.remove();
						}
					}));
				}

				override async onClick(e: MouseEvent): Promise<void> {
					e.preventDefault();
					e.stopPropagation();

<<<<<<< HEAD
						const { state, servers } = displayedState.get();
						if (state === DisplayedState.NewTools) {
							servers.forEach(server => server.start());
							mcpService.activateExtensionServers();
						} else if (state === DisplayedState.Refreshing) {
							servers.at(-1)?.showOutput();
						} else if (state === DisplayedState.Error) {
							const server = servers.at(-1);
							if (server) {
								commandService.executeCommand(McpServerOptionsCommand.id, server.definition.id);
							}
=======
					const { state, servers } = displayedState.get();
					if (state === DisplayedState.NewTools) {
						servers.forEach(server => server.start());
					} else if (state === DisplayedState.Refreshing) {
						servers.at(-1)?.showOutput();
					} else if (state === DisplayedState.Error) {
						const server = servers.at(-1);
						if (server) {
							commandService.executeCommand(McpServerOptionsCommand.id, server.definition.id);
>>>>>>> 6da38d10
						}
					} else {
						commandService.executeCommand(ListMcpServerCommand.id);
					}
				}

				protected override getTooltip(): string {
					return this.getLabelForState() || super.getTooltip();
				}

				private getLabelForState({ state, servers } = displayedState.get()) {
					if (state === DisplayedState.NewTools) {
						return localize('mcp.newTools', "New tools available ({0})", servers.length || 1);
					} else if (state === DisplayedState.Error) {
						return localize('mcp.toolError', "Error loading {0} tool(s)", servers.length || 1);
					} else if (state === DisplayedState.Refreshing) {
						return localize('mcp.toolRefresh', "Discovering tools...");
					} else {
						return null;
					}
				}


			}, action, { ...options, keybindingNotRenderedWithLabel: true });

		}, Event.fromObservable(displayedState)));
	}
}

export class ResetMcpTrustCommand extends Action2 {
	static readonly ID = 'workbench.mcp.resetTrust';

	constructor() {
		super({
			id: ResetMcpTrustCommand.ID,
			title: localize2('mcp.resetTrust', "Reset Trust"),
			category,
			f1: true,
			precondition: McpContextKeys.toolsCount.greater(0),
		});
	}

	run(accessor: ServicesAccessor): void {
		const mcpService = accessor.get(IMcpRegistry);
		mcpService.resetTrust();
	}
<<<<<<< HEAD
}


export class ResetMcpCachedTools extends Action2 {
	static readonly ID = 'workbench.mcp.resetCachedTools';

	constructor() {
		super({
			id: ResetMcpCachedTools.ID,
			title: localize2('mcp.resetCachedTools', "Reset Cached Tools"),
			category,
			f1: true,
			precondition: McpContextKeys.toolsCount.greater(0),
		});
	}

	run(accessor: ServicesAccessor): void {
		const mcpService = accessor.get(IMcpService);
		mcpService.resetCaches();
	}
}
=======
}
>>>>>>> 6da38d10
<|MERGE_RESOLUTION|>--- conflicted
+++ resolved
@@ -179,177 +179,7 @@
 }
 
 
-<<<<<<< HEAD
-export class AttachMCPToolsAction extends Action2 {
-
-	static readonly id = 'workbench.action.chat.mcp.attachMcpTools';
-
-	constructor() {
-		super({
-			id: AttachMCPToolsAction.id,
-			title: localize2('workbench.action.chat.editing.attachContext.shortLabel', "Select Tools..."),
-			icon: Codicon.tools,
-			f1: false,
-			category: CHAT_CATEGORY,
-			precondition: ContextKeyExpr.and(
-				ContextKeyExpr.or(McpContextKeys.toolsCount.greater(0), McpContextKeys.hasUnknownTools),
-				ChatContextKeys.chatMode.isEqualTo(ChatMode.Agent)
-			),
-			menu: {
-				when: ContextKeyExpr.and(
-					ContextKeyExpr.or(McpContextKeys.toolsCount.greater(0), McpContextKeys.hasUnknownTools),
-					ChatContextKeys.chatMode.isEqualTo(ChatMode.Agent)
-				),
-				id: MenuId.ChatInputAttachmentToolbar,
-				group: 'navigation',
-				order: 1
-			},
-			keybinding: {
-				when: ContextKeyExpr.and(ChatContextKeys.inChatInput, ChatContextKeys.chatMode.isEqualTo(ChatMode.Agent)),
-				primary: KeyMod.CtrlCmd | KeyMod.Shift | KeyCode.Slash,
-				weight: KeybindingWeight.EditorContrib
-			}
-		});
-	}
-
-	override async run(accessor: ServicesAccessor, ...args: any[]): Promise<void> {
-
-		const quickPickService = accessor.get(IQuickInputService);
-		const mcpService = accessor.get(IMcpService);
-
-		type ToolPick = IQuickPickItem & { picked: boolean; tool: IMcpTool; parent: ServerPick };
-		type ServerPick = IQuickPickItem & { picked: boolean; server: IMcpServer; toolPicks: ToolPick[] };
-		type McpPick = ToolPick | ServerPick;
-
-		function isServerPick(obj: any): obj is ServerPick {
-			return Boolean((obj as ServerPick).server);
-		}
-		function isToolPick(obj: any): obj is ToolPick {
-			return Boolean((obj as ToolPick).tool);
-		}
-
-		const store = new DisposableStore();
-		const picker = store.add(quickPickService.createQuickPick<McpPick>({ useSeparators: true }));
-
-		const picks: (McpPick | IQuickPickSeparator)[] = [];
-
-		for (const server of mcpService.servers.get()) {
-
-			const tools = server.tools.get();
-
-			if (tools.length === 0) {
-				continue;
-			}
-			picks.push({
-				type: 'separator',
-				label: localize('desc', "MCP Server - {0}", McpConnectionState.toString(server.connectionState.get()))
-			});
-
-			const item: ServerPick = {
-				server,
-				type: 'item',
-				label: `${server.definition.label}`,
-				description: server.collection.label,
-				picked: tools.some(tool => tool.enabled.get()),
-				toolPicks: []
-			};
-
-			picks.push(item);
-
-			for (const tool of tools) {
-				const toolItem: ToolPick = {
-					tool,
-					parent: item,
-					type: 'item',
-					label: `$(tools) ${tool.definition.name}`,
-					description: tool.definition.description,
-					picked: tool.enabled.get(),
-					iconClasses: ['mcp-tool']
-				};
-				item.toolPicks.push(toolItem);
-				picks.push(toolItem);
-			}
-		}
-
-		picker.placeholder = localize('placeholder', "Select tools that are available to chat");
-		picker.canSelectMany = true;
-
-		let lastSelectedItems = new Set<McpPick>();
-		let ignoreEvent = false;
-
-		const _update = () => {
-			ignoreEvent = true;
-			try {
-				const items = picks.filter((p): p is McpPick => p.type === 'item' && Boolean(p.picked));
-				lastSelectedItems = new Set(items);
-				picker.items = picks;
-				picker.selectedItems = items;
-			} finally {
-				ignoreEvent = false;
-			}
-		};
-
-		_update();
-		picker.show();
-
-		store.add(picker.onDidChangeSelection(selectedPicks => {
-			if (ignoreEvent) {
-				return;
-			}
-
-			const { added, removed } = diffSets(lastSelectedItems, new Set(selectedPicks));
-
-			for (const item of added) {
-				item.picked = true;
-
-				if (isServerPick(item)) {
-					// add server -> add back tools
-					for (const toolPick of item.toolPicks) {
-						toolPick.picked = true;
-					}
-				} else if (isToolPick(item)) {
-					// add server when tool is picked
-					item.parent.picked = true;
-				}
-			}
-
-			for (const item of removed) {
-				item.picked = false;
-
-				if (isServerPick(item)) {
-					// removed server -> remove tools
-					for (const toolPick of item.toolPicks) {
-						toolPick.picked = false;
-					}
-				} else if (isToolPick(item) && item.parent.toolPicks.every(child => !child.picked)) {
-					// remove LAST tool -> remove server
-					item.parent.picked = false;
-				}
-			}
-
-			transaction(tx => {
-				for (const item of picks) {
-					if (isToolPick(item)) {
-						item.tool.updateEnablement(item.picked, tx);
-					}
-				}
-			});
-
-			_update();
-		}));
-
-
-		await Promise.race([Event.toPromise(Event.any(picker.onDidAccept, picker.onDidHide))]);
-
-		store.dispose();
-
-	}
-}
-
-export class AttachMCPToolsActionRendering extends Disposable implements IWorkbenchContribution {
-=======
 export class MCPServerActionRendering extends Disposable implements IWorkbenchContribution {
->>>>>>> 6da38d10
 	public static readonly ID = 'workbench.contrib.mcp.discovery';
 
 	constructor(
@@ -367,24 +197,9 @@
 			Refreshing,
 		}
 
-<<<<<<< HEAD
-		const toolsCount = derived(r => {
-			let count = 0;
-			let enabled = 0;
-			const servers = mcpService.servers.read(r);
-			for (const server of servers) {
-				for (const tool of server.tools.read(r)) {
-					count += 1;
-					enabled += tool.enabled.read(r) ? 1 : 0;
-				}
-			}
-			return { count, enabled };
-		});
-
-		const displayedState = derived((reader): { state: DisplayedState; servers: IMcpServer[]; extensions?: boolean } => {
-=======
-		const displayedState = derived(reader => {
->>>>>>> 6da38d10
+
+
+		const displayedState = derived((reader) => {
 			const servers = mcpService.servers.read(reader);
 			const serversPerState: IMcpServer[][] = [];
 			for (const server of servers) {
@@ -429,7 +244,7 @@
 					const action = h('button.chat-mcp-action', [h('span@icon')]);
 
 					this._register(autorun(r => {
-						const { state, servers } = displayedState.read(r);
+						const { state } = displayedState.read(r);
 						const { root, icon } = action;
 						this.updateTooltip();
 						container.classList.toggle('chat-mcp-has-action', state !== DisplayedState.None);
@@ -438,7 +253,7 @@
 							container.appendChild(root);
 						}
 
-						root.ariaLabel = this.getLabelForState({ state, servers });
+						root.ariaLabel = this.getLabelForState(displayedState.read(r));
 						root.className = 'chat-mcp-action';
 						icon.className = '';
 						if (state === DisplayedState.NewTools) {
@@ -460,29 +275,16 @@
 					e.preventDefault();
 					e.stopPropagation();
 
-<<<<<<< HEAD
-						const { state, servers } = displayedState.get();
-						if (state === DisplayedState.NewTools) {
-							servers.forEach(server => server.start());
-							mcpService.activateExtensionServers();
-						} else if (state === DisplayedState.Refreshing) {
-							servers.at(-1)?.showOutput();
-						} else if (state === DisplayedState.Error) {
-							const server = servers.at(-1);
-							if (server) {
-								commandService.executeCommand(McpServerOptionsCommand.id, server.definition.id);
-							}
-=======
 					const { state, servers } = displayedState.get();
 					if (state === DisplayedState.NewTools) {
 						servers.forEach(server => server.start());
+						mcpService.activateExtensionServers();
 					} else if (state === DisplayedState.Refreshing) {
 						servers.at(-1)?.showOutput();
 					} else if (state === DisplayedState.Error) {
 						const server = servers.at(-1);
 						if (server) {
 							commandService.executeCommand(McpServerOptionsCommand.id, server.definition.id);
->>>>>>> 6da38d10
 						}
 					} else {
 						commandService.executeCommand(ListMcpServerCommand.id);
@@ -529,7 +331,6 @@
 		const mcpService = accessor.get(IMcpRegistry);
 		mcpService.resetTrust();
 	}
-<<<<<<< HEAD
 }
 
 
@@ -550,7 +351,4 @@
 		const mcpService = accessor.get(IMcpService);
 		mcpService.resetCaches();
 	}
-}
-=======
-}
->>>>>>> 6da38d10
+}