--- conflicted
+++ resolved
@@ -22,11 +22,6 @@
   },
   "dependencies": {
     "applicationinsights": "0.17.1",
-<<<<<<< HEAD
-    "chokidar": "bpasero/chokidar#vscode",
-    "electron-vibrancy": "^0.1.3",
-=======
->>>>>>> 6e719219
     "fast-plist": "0.1.2",
     "gc-signals": "^0.0.1",
     "getmac": "1.0.7",
